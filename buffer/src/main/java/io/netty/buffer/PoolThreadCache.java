--- conflicted
+++ resolved
@@ -57,11 +57,8 @@
     /**
      * 用于计算请求分配的 normal 类型的内存块，在 {@link #normalDirectCaches} 数组中的位置
      * <br/>
-<<<<<<< HEAD
+     * 默认为 log2(pageSize) = log2(8192) = 13
      * 用于计算normal请求的数组索引 = log2(pageSize) = 13
-=======
-     * 默认为 log2(pageSize) = log2(8192) = 13
->>>>>>> b1d4cd0f
      */
     private final int numShiftsNormalDirect;
 
